--- conflicted
+++ resolved
@@ -5,11 +5,6 @@
 
 [features]
 std = []
-<<<<<<< HEAD
-mutiply_hash = []
-=======
-multiply_hash= []
->>>>>>> b9145508
 
 default = ["std"]
 
